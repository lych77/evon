--- conflicted
+++ resolved
@@ -96,11 +96,7 @@
 
 ## Annotations Detailed
 
-<<<<<<< HEAD
-All evon annotations has the `@evon(...)` form. Between the parentheses you can specify flags to customize the dispatcher implementation. All flags are predefined words, including: `catch`, `lock`, `pause`, `queue`, `spawn`, `unsub`, `wait`.
-=======
-All evon annotations has the `@evon(...)` form. Between the parentheses you can specify flags to customize the the dispatcher implementation. All flags are predefined words, including: `catch`, `lock`, `pause`, `queue`, `spawn`, `unsub`, `wait`.
->>>>>>> 12a4d9c6
+All evon annotations have the `@evon(...)` form. Between the parentheses you can specify flags to customize the dispatcher implementation. All flags are predefined words, including: `catch`, `lock`, `pause`, `queue`, `spawn`, `unsub`, `wait`.
 
 Multiple flags are separated by commas ( `,` ). For example:
 
